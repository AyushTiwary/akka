/**
 * Copyright (C) 2016-2017 Lightbend Inc. <http://www.lightbend.com>
 */
package akka

import sbt.Keys._
import sbt._

object TestExtras {

<<<<<<< HEAD
  object JUnitFileReporting {
    val settings = Seq(
      // we can enable junit-style reports everywhere with this
      testOptions += Tests.Argument(TestFrameworks.JUnit, "-v", "-a", "-u", (target.value / "test-reports").getAbsolutePath),
      testOptions += Tests.Argument(TestFrameworks.ScalaTest, "-u", (target.value / "test-reports").getAbsolutePath))
  }

=======
>>>>>>> 8417e704
  object Filter {
    object Keys {
      val excludeTestNames = settingKey[Set[String]]("Names of tests to be excluded. Not supported by MultiJVM tests. Example usage: -Dakka.test.names.exclude=TimingSpec")
      val excludeTestTags = settingKey[Set[String]]("Tags of tests to be excluded. It will not be used if you specify -Dakka.test.tags.only. Example usage: -Dakka.test.tags.exclude=long-running")
      val onlyTestTags = settingKey[Set[String]]("Tags of tests to be ran. Example usage: -Dakka.test.tags.only=long-running")
    }

    import Keys._

    private[Filter] object Params {
      val testNamesExclude = systemPropertyAsSeq("akka.test.names.exclude").toSet
      val testTagsExlcude = systemPropertyAsSeq("akka.test.tags.exclude").toSet
      val testTagsOnly = systemPropertyAsSeq("akka.test.tags.only").toSet
    }

    def settings = {
      Seq(
        excludeTestNames := Params.testNamesExclude,
        excludeTestTags := {
          if (onlyTestTags.value.isEmpty) Params.testTagsExlcude
          else Set.empty
        },
        onlyTestTags := Params.testTagsOnly,

        // add filters for tests excluded by name
        testOptions in Test ++= excludeTestNames.value.toSeq.map(exclude ⇒ Tests.Filter(test ⇒ !test.contains(exclude))),

        // add arguments for tests excluded by tag
        testOptions in Test ++= {
          val tags = excludeTestTags.value
          if (tags.isEmpty) Seq.empty else Seq(Tests.Argument("-l", tags.mkString(" ")))
        },

        // add arguments for running only tests by tag
        testOptions in Test ++= {
          val tags = onlyTestTags.value
          if (tags.isEmpty) Seq.empty else Seq(Tests.Argument("-n", tags.mkString(" ")))
        })
    }

    def containsOrNotExcludesTag(tag: String) = {
      Params.testTagsOnly.contains(tag) || !Params.testTagsExlcude(tag)
    }

    def systemPropertyAsSeq(name: String): Seq[String] = {
      val prop = sys.props.get(name).getOrElse("")
      if (prop.isEmpty) Seq.empty else prop.split(",").toSeq
    }
  }

}<|MERGE_RESOLUTION|>--- conflicted
+++ resolved
@@ -8,16 +8,6 @@
 
 object TestExtras {
 
-<<<<<<< HEAD
-  object JUnitFileReporting {
-    val settings = Seq(
-      // we can enable junit-style reports everywhere with this
-      testOptions += Tests.Argument(TestFrameworks.JUnit, "-v", "-a", "-u", (target.value / "test-reports").getAbsolutePath),
-      testOptions += Tests.Argument(TestFrameworks.ScalaTest, "-u", (target.value / "test-reports").getAbsolutePath))
-  }
-
-=======
->>>>>>> 8417e704
   object Filter {
     object Keys {
       val excludeTestNames = settingKey[Set[String]]("Names of tests to be excluded. Not supported by MultiJVM tests. Example usage: -Dakka.test.names.exclude=TimingSpec")
