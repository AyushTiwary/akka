--- conflicted
+++ resolved
@@ -42,11 +42,7 @@
     // -DMultiJvm.akka.cluster.Stress.nrOfNodes=15
     val MultinodeJvmArgs = "multinode\\.(D|X)(.*)".r
     val knownPrefix = Set("multnode.", "akka.", "MultiJvm.")
-<<<<<<< HEAD
-    val akkaProperties = System.getProperties.propertyNames.asScala.toList.collect {
-=======
     val akkaProperties = System.getProperties.stringPropertyNames.asScala.toList.collect {
->>>>>>> 8417e704
       case MultinodeJvmArgs(a, b) ⇒
         val value = System.getProperty("multinode." + a + b)
         "-" + a + b + (if (value == "") "" else "=" + value)
@@ -73,21 +69,11 @@
           (executeTests in Test) := {
             val testResults = (executeTests in Test).value
             val multiNodeResults = multiExecuteTests.value
-<<<<<<< HEAD
-            //        // FIXME no idea what this was doing
-            //        val overall =
-            //          if (testResults.overall.id < multiNodeResults.overall.id)
-            //            multiNodeResults.overall
-            //          else
-            //            testResults.overall
-            val overall = testResults.overall
-=======
             val overall =
               if (testResults.overall.id < multiNodeResults.overall.id)
                 multiNodeResults.overall
               else
                 testResults.overall
->>>>>>> 8417e704
 
             Tests.Output(
               overall,
@@ -95,8 +81,6 @@
               testResults.summaries ++ multiNodeResults.summaries)
           }
         } else Nil)
-<<<<<<< HEAD
-=======
 
   implicit class TestResultOps(val self: TestResult) extends AnyVal {
     def id: Int = self match {
@@ -105,7 +89,6 @@
       case TestResult.Error  ⇒ 2
     }
   }
->>>>>>> 8417e704
 }
 
 /**
