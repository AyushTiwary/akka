--- conflicted
+++ resolved
@@ -132,13 +132,9 @@
       parseAndCache("X-Forwarded-For: 1.2.3.4, akka.io\r\nx")() shouldEqual RawHeader("x-forwarded-for", "1.2.3.4, akka.io")
     }
 
-<<<<<<< HEAD
     "parse and cache an X-Real-Ip with a hostname as it's value as a RawHeader" in new TestSetup() {
       parseAndCache("X-Real-Ip: akka.io\r\nx")() shouldEqual RawHeader("x-real-ip", "akka.io")
     }
-
-=======
->>>>>>> 128b7f87
     "parse and cache a raw header" in new TestSetup(primed = false) {
       insert("hello: bob", 'Hello)
       val (ixA, headerA) = parseLine("Fancy-Pants: foo\r\nx")
